--- conflicted
+++ resolved
@@ -1,11 +1,4 @@
-<<<<<<< HEAD
-from tortoise.backends.asyncpg.client import AsyncpgDBClient
-from tortoise.backends.base.db_url import expand_db_url
-from tortoise.backends.mysql.client import MySQLClient
-from tortoise.backends.sqlite.client import SqliteClient
-=======
 from tortoise.backends.base.config_generator import expand_db_url, generate_config
->>>>>>> 6a76e356
 from tortoise.contrib import test
 from tortoise.exceptions import ConfigurationError
 
@@ -109,12 +102,11 @@
             }
         })
 
-<<<<<<< HEAD
     def test_mysql_basic(self):
         res = expand_db_url('mysql://root:@127.0.0.1:3306/test')
         self.assertEqual(res, {
-            'client': MySQLClient,
-            'params': {
+            'engine': 'tortoise.backends.mysql',
+            'credentials': {
                 'database': 'test',
                 'host': '127.0.0.1',
                 'password': '',
@@ -129,12 +121,12 @@
 
     def test_mysql_testing(self):
         res = expand_db_url('mysql://root:@127.0.0.1:3306/test_\{\}', testing=True)
-        self.assertIn('test_', res['params']['database'])
-        self.assertNotEqual('test_{}', res['params']['database'])
-        self.assertEqual(res, {
-            'client': MySQLClient,
-            'params': {
-                'database': res['params']['database'],
+        self.assertIn('test_', res['credentials']['database'])
+        self.assertNotEqual('test_{}', res['credentials']['database'])
+        self.assertEqual(res, {
+            'engine': 'tortoise.backends.mysql',
+            'credentials': {
+                'database': res['credentials']['database'],
                 'host': '127.0.0.1',
                 'password': '',
                 'port': '3306',
@@ -146,8 +138,8 @@
     def test_mysql_params(self):
         res = expand_db_url('mysql://root:@127.0.0.1:3306/test?AHA=5&moo=yes')
         self.assertEqual(res, {
-            'client': MySQLClient,
-            'params': {
+            'engine': 'tortoise.backends.mysql',
+            'credentials': {
                 'database': 'test',
                 'host': '127.0.0.1',
                 'password': '',
@@ -155,7 +147,9 @@
                 'user': 'root',
                 'AHA': '5',
                 'moo': 'yes',
-=======
+            }
+        })
+
     def test_generate_config_basic(self):
         res = generate_config(
             db_url='sqlite:///some/test.sqlite',
@@ -255,6 +249,5 @@
                     ],
                     'default_connection': 'default'
                 }
->>>>>>> 6a76e356
             }
         })