--- conflicted
+++ resolved
@@ -377,7 +377,6 @@
             if isinstance(info, str):
                 info = expand_db_url(info)
             client_class = cls._discover_client_class(info.get("engine"))
-<<<<<<< HEAD
 
             # If no credentials assume given pool and acquisition function.
             if not info["credentials"]:
@@ -390,26 +389,17 @@
                     "port": "0",
                 }
                 connection = client_class(**keys, connection_name=name)  # type: ignore
-                client_class._pool = info["pool"]  # type: ignore
-                client_class.acquire_connection = info["acquire"]  # type: ignore
-                cls._connections[name] = client_class
+                connection._pool = info["pool"]  # type: ignore
+                connection.acquire_connection = info["acquire"]  # type: ignore
+                cls._connections[name] = connection
             else:
                 db_params = info["credentials"].copy()
                 db_params.update({"connection_name": name})
-                connection = client_class(**db_params)  # type: ignore
+                connection = client_class(**db_params)
                 if create_db:
                     await connection.db_create()
                 await connection.create_connection(with_db=True)
                 cls._connections[name] = connection
-=======
-            db_params = info["credentials"].copy()
-            db_params.update({"connection_name": name})
-            connection = client_class(**db_params)
-            if create_db:
-                await connection.db_create()
-            await connection.create_connection(with_db=True)
-            cls._connections[name] = connection
->>>>>>> 95c384a4
             current_transaction_map[name] = ContextVar(name, default=connection)
 
     @classmethod
