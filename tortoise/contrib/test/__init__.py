--- conflicted
+++ resolved
@@ -349,14 +349,9 @@
         # TODO: This is a naive implementation: Will fail to clear M2M and non-cascade foreign keys
         for app in Tortoise.apps.values():
             for model in app.values():
-<<<<<<< HEAD
-                await model._meta.db.execute_script(
-                    f'DELETE FROM "{model._meta.db_table}"'  # nosec
-=======
                 quote_char = model._meta.db.query_class._builder().QUOTE_CHAR
                 await model._meta.db.execute_script(  # nosec
                     f"DELETE FROM {quote_char}{model._meta.db_table}{quote_char}"
->>>>>>> 95c384a4
                 )
 
 
